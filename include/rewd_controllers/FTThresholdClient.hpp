--- conflicted
+++ resolved
@@ -19,13 +19,8 @@
   /// Sets the MoveUntilTouch- thresholds.
   /// Note: timeout is ignored if re-taring.
   /// Returns true if the thresholds were set successfully.
-<<<<<<< HEAD
-  bool setThresholds(double forceThreshold, double torqueThreshold,
-                     bool retare, double timeout = 3.0);
-=======
   bool setThresholds(double forceThreshold, double torqueThreshold, bool retare,
                      double timeout = 3.0);
->>>>>>> 812db3b0
 
 private:
   std::unique_ptr<actionlib::SimpleActionClient<
