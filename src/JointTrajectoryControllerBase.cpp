--- conflicted
+++ resolved
@@ -576,8 +576,7 @@
 }
 
 //=============================================================================
-<<<<<<< HEAD
-bool JointTrajectoryControllerBase::shouldStopExecution(std::string& message) {
+bool JointTrajectoryControllerBase::shouldStopExecution(std::string &message) {
   // If any trajectory constraints are violated, abort immediately.
   for (const auto& dof : mControlledSkeleton->getDofs())
   {
@@ -599,11 +598,4 @@
 
   return false;
 }
-
-}  // namespace rewd_controllers
-=======
-bool JointTrajectoryControllerBase::shouldStopExecution(std::string &message) {
-  return false;
-}
-} // namespace rewd_controllers
->>>>>>> 1cfed4da
+}  // namespace rewd_controllers