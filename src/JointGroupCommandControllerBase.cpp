#include <rewd_controllers/JointGroupCommandControllerBase.hpp>

#include <algorithm>
#include <cmath>
#include <functional>
#include <stdexcept>

#include <aikido/common/Spline.hpp>
#include <aikido/control/ros/Conversions.hpp>
#include <aikido/statespace/Rn.hpp>
#include <aikido/statespace/SO2.hpp>
#include <aikido/statespace/dart/MetaSkeletonStateSpace.hpp>
#include <aikido/statespace/dart/RnJoint.hpp>
#include <aikido/trajectory/Spline.hpp>
#include <dart/dynamics/dynamics.hpp>
#include <dart/utils/urdf/DartLoader.hpp>
#include <hardware_interface/joint_command_interface.h>
#include <hardware_interface/joint_state_interface.h>

using aikido::statespace::dart::MetaSkeletonStateSpace;
using aikido::statespace::dart::R1Joint;


namespace rewd_controllers {

namespace internal
{
// TODO: create a utils file?
/**
 * \return The map between \p t1 indices (implicitly encoded in return vector indices) to \t2 indices.
 * If \p t1 is <tt>"{C, B}"</tt> and \p t2 is <tt>"{A, B, C, D}"</tt>, the associated mapping vector is
 * <tt>"{2, 1}"</tt>.
 */
template <class T>
inline std::vector<unsigned int> mapping(const T& t1, const T& t2)
{
  typedef unsigned int SizeType;

  // t1 must be a subset of t2
  if (t1.size() > t2.size()) {return std::vector<SizeType>();}

  std::vector<SizeType> mapping_vector(t1.size()); // Return value
  for (typename T::const_iterator t1_it = t1.begin(); t1_it != t1.end(); ++t1_it)
  {
    typename T::const_iterator t2_it = std::find(t2.begin(), t2.end(), *t1_it);
    if (t2.end() == t2_it) {return std::vector<SizeType>();}
    else
    {
      const SizeType t1_dist = std::distance(t1.begin(), t1_it);
      const SizeType t2_dist = std::distance(t2.begin(), t2_it);
      mapping_vector[t1_dist] = t2_dist;
    }
  }
  return mapping_vector;
}

inline std::string getLeafNamespace(const ros::NodeHandle& nh)
{
  const std::string complete_ns = nh.getNamespace();
  std::size_t id   = complete_ns.find_last_of("/");
  return complete_ns.substr(id + 1);
}

} // namespace

JointGroupCommandControllerBase::JointGroupCommandControllerBase() {
  using hardware_interface::EffortJointInterface;
  using hardware_interface::PositionJointInterface;
  using hardware_interface::VelocityJointInterface;

  mAdapterFactory.registerFactory<PositionJointInterface, JointPositionAdapter>(
      "position");
  mAdapterFactory.registerFactory<VelocityJointInterface, JointVelocityAdapter>(
      "velocity");
  mAdapterFactory.registerFactory<EffortJointInterface, JointEffortAdapter>(
      "effort");
  mAdapterFactory.registerFactory<EffortJointInterface, JointForwardEffortAdapter>(
      "effort_forward");
  mAdapterFactory.registerFactory<EffortJointInterface, JointCompliantAdapter>(
      "effort_compliant");
  mAdapterFactory.registerFactory<EffortJointInterface, JointVelocityEffortAdapter>(
      "velocity_effort");
}

bool JointGroupCommandControllerBase::initController(hardware_interface::RobotHW *robot, ros::NodeHandle &n) {
  mNodeHandle.reset(new ros::NodeHandle{n});

  using aikido::statespace::dart::MetaSkeletonStateSpace;
  using hardware_interface::JointStateInterface;

  // load the control type from paramter (position, velocity, effort)
  std::string control_type;
  if (!n.getParam("control_type", control_type)) {
    ROS_ERROR("Failed to load 'control_type' parameter.");
    return false;
  }
  if (control_type != "position" && control_type != "velocity" && control_type != "effort" &&
      control_type != "effort_forward" && control_type != "effort_compliant" && control_type != "velocity_effort") {
    ROS_ERROR_STREAM("Invalid 'control_type' parameter. Must be 'position', "
                     "'velocity', 'effort', 'effort_forward' or 'velocity_effort', but is "
                     << control_type);
    return false;
  }

  // Build up the list of controlled DOFs.
  const auto jointParameters =
      loadJointsFromParameter(n, "joints", control_type);
  if (jointParameters.empty())
    return false;

  ROS_INFO_STREAM("Controlling " << jointParameters.size() << " joints:");
  for (const auto &param : jointParameters)
    ROS_INFO_STREAM("- " << param.mName << " (type: " << param.mType << ")");

  // Load the URDF as a Skeleton.
  mSkeleton = loadRobotFromParameter(n, "robot_description_parameter");
  if (!mSkeleton)
    return false;

  // // Check for zero-mass bodies that will be used incorrectly in calculations
  // bool hasZeroMassBody = false;
  // for (auto body : mSkeleton->getBodyNodes()) {
  //   if (body->getMass() <= 0.0) {
  //     ROS_ERROR_STREAM("Robot link '" << body->getName()
  //                                     << "' has mass = " << body->getMass());
  //     hasZeroMassBody = true;
  //   }
  // }
  // if (hasZeroMassBody)
  //   return false; // TODO is this actually a problem?

  // Extract the subset of the Skeleton that is being controlled.
  mControlledSkeleton =
      getControlledMetaSkeleton(mSkeleton, jointParameters, "Controlled");
  if (!mControlledSkeleton)
    return false;

  // the full skeleton.
  const auto jointStateInterface = robot->get<JointStateInterface>();
  if (!jointStateInterface) {
    ROS_ERROR("Unable to get JointStateInterface from RobotHW instance.");
    return false;
  }

  mSkeletonUpdater.reset(
      new SkeletonJointStateUpdater{mSkeleton, jointStateInterface});

  // Create adaptors to provide a uniform interface to different types.
  const auto numControlledDofs = mControlledSkeleton->getNumDofs();
  mAdapters.resize(numControlledDofs);

  for (size_t idof = 0; idof < numControlledDofs; ++idof) {
    const auto dof = mControlledSkeleton->getDof(idof);
    const auto param = jointParameters[idof];

    auto adapter = mAdapterFactory.create(param.mType, robot, dof);
    if (!adapter)
      return false;

    // Initialize the adapter using parameters stored on the parameter server.
    ros::NodeHandle adapterNodeHandle = createDefaultAdapterNodeHandle(n, dof);
    if (!adapter->initialize(adapterNodeHandle))
      return false;

    mAdapters[idof] = std::move(adapter);
  }

  // Initialize buffers to avoid dynamic memory allocation at runtime.
  mDesiredPosition.resize(numControlledDofs);
  mDesiredVelocity.resize(numControlledDofs);
  mDesiredAcceleration.resize(numControlledDofs);
  mDesiredEffort.resize(numControlledDofs);

  mExtendedJoints = new ExtendedJointPosition(numControlledDofs, 3 * M_PI / 2);

  // Initialize joint stiffness matrix
  mJointStiffnessMatrix.resize(numControlledDofs, numControlledDofs);
  mJointStiffnessMatrix.setZero();
  Eigen::VectorXd joint_stiffness_vec(numControlledDofs);
  // joint_stiffness_vec << 3000,3000,3000,3000,2000,2000,2000;
  joint_stiffness_vec << 100,100,100,80,80,80;
  mJointStiffnessMatrix.diagonal() = joint_stiffness_vec;

  // std::cout << __LINE__ << std::endl;
  // std::cout << __LINE__ << std::endl;
  // std::cout << __LINE__ << std::endl;
  // std::cout << __LINE__ << std::endl;
  // boost::shared_ptr<luca_dynamics::model> urdf_model(luca_dynamics::create_model_from_urdf("/home/rishabh/kinova_controller/Controller/Models/kinova.urdf"));
  // dyn = boost::make_shared<luca_dynamics::luca_dynamics>(urdf_model);

  mName = internal::getLeafNamespace(n);

  // Initialize controlled joints
  std::string param_name = "joints";
  if(!n.getParam(param_name, mJointNames))
  {
    ROS_ERROR_STREAM("Failed to getParam '" << param_name << "' (namespace: " << n.getNamespace() << ").");
    return false;
  }

  // Action status checking update rate
  double action_monitor_rate = 20.0;
  n.getParam("action_monitor_rate", action_monitor_rate);
  mActionMonitorPeriod = ros::Duration(1.0 / action_monitor_rate);
  ROS_DEBUG_STREAM_NAMED(mName, "Action status changes will be monitored at " << action_monitor_rate << "Hz.");

  // Rajat ToDo: Add initial state of controller here

  // ROS API: Subscribed topics
  mSubCommand = n.subscribe<trajectory_msgs::JointTrajectoryPoint>("command", 1, &JointGroupCommandControllerBase::commandCallback, this);

  // Start the action server. This must be last.
  // using std::placeholders::_1; // Rajat check: is this required?

  // ROS API: Action interface
  mActionServer.reset(new ActionServer(n, "joint_group_command",
                                      boost::bind(&JointGroupCommandControllerBase::goalCallback, this, _1),
                                      boost::bind(&JointGroupCommandControllerBase::cancelCallback, this, _1),
                                      false));
  mActionServer->start();

  return true;
}

//=============================================================================
void JointGroupCommandControllerBase::startController(const ros::Time &time) {

  mExecuteDefaultCommand = true;

  ROS_DEBUG_STREAM(
      "Initialized desired position: " << mDesiredPosition.transpose());
  ROS_DEBUG_STREAM(
      "Initialized desired velocity: " << mDesiredVelocity.transpose());
  ROS_DEBUG_STREAM(
      "Initialized desired acceleration: " << mDesiredAcceleration.transpose());

  // Reset any internal state in the adapters (e.g. integral windup).
  for (const auto &adapter : mAdapters)
    adapter->reset();

  ROS_DEBUG("Reset joint adapters.");

}

//=============================================================================
void JointGroupCommandControllerBase::stopController(const ros::Time &time) {
  preemptActiveGoal(); // Rajat check: Is this required?
}

//=============================================================================
void JointGroupCommandControllerBase::updateStep(const ros::Time &time,
                                               const ros::Duration &period) {

    // Update the state of the Skeleton.
  mSkeletonUpdater->update();
  mActualPosition = mControlledSkeleton->getPositions();
  mActualVelocity = mControlledSkeleton->getVelocities();
  mActualEffort = mControlledSkeleton->getForces();

  std::string stopReason;
  bool shouldStopExec = shouldStopExecution(stopReason);

  if(shouldStopExec)
  {
    std::cout<<"Controller halted due to: "<<stopReason<<std::endl;
    preemptActiveGoal();
    mExecuteDefaultCommand = true;
  }
  
  if(shouldStopExec || mExecuteDefaultCommand.load())
  {
    mDesiredPosition = mActualPosition;
    mDesiredVelocity.setZero();
    mDesiredAcceleration.setZero();
    mDesiredEffort.setZero();
  }
  else
  {
    // std::cout<<"Reading from RT Buffer... "<<std::endl;
    trajectory_msgs::JointTrajectoryPoint command = *mCommandsBuffer.readFromRT(); // Rajat check: should this be by reference?
    // std::cout<<"... Read. :| "<<std::endl;
  
    // std::cout<<"Efforts Size: "<<command.effort.size()<<std::endl;
    // std::cout<<"Positions Size: "<<command.positions.size()<<std::endl;
    // std::cout<<"Velocities Size: "<<command.velocities.size()<<std::endl;
    // std::cout<<"Accelerations Size: "<<command.accelerations.size()<<std::endl;

    for (const auto &dof : mControlledSkeleton->getDofs()) 
    {
      // Rajat ToDo: Find better method
      std::size_t index = mControlledSkeleton->getIndexOf(dof);
      mDesiredPosition[index] = (command.positions.size() == 0) ? 0.0 : command.positions[index];
      mDesiredVelocity[index] = (command.velocities.size() == 0) ? 0.0 : command.velocities[index];
      mDesiredAcceleration[index] = (command.accelerations.size() == 0) ? 0.0 : command.accelerations[index];
      mDesiredEffort[index] = (command.effort.size() == 0) ? 0.0 : command.effort[index];
    }
    // std::cout<<"Out. :) "<<std::endl;
  }

  if(mCompensateEffort)
  {
    Eigen::VectorXd zeros(mControlledSkeleton->getNumDofs());
    zeros.setZero();

    // if (mDesiredPosition != mActualPosition)
    // {
<<<<<<< HEAD
    //   if ((mDesiredPosition - mExtendedJoints->mLastDesiredPosition).norm() > 0.01)
    //   // if ((mDesiredPosition - mExtendedJoints->mLastDesiredPosition) != Eigen::VectorXd::Zero(mControlledSkeleton->getNumDofs()))
=======
      // if ((mDesiredPosition - mExtendedJoints->mLastDesiredPosition) != Eigen::VectorXd::Zero(mControlledSkeleton->getNumDofs()))
>>>>>>> 1e77b515
    //   {
    //     std::cout << "Desired Position: " << mDesiredPosition.transpose() << std::endl;
    //     mExtendedJoints->mLastDesiredPosition = mDesiredPosition;
    //   }
    // }
    mExtendedJoints->is_initialized = false;
    mExtendedJoints->initializeExtendedJointPosition(mDesiredPosition);
    mExtendedJoints->estimateExtendedJoint(mExtendedJoints->mLastDesiredPosition);
    Eigen::VectorXd theta;
    theta = mExtendedJoints->getExtendedJoint();

    mControlledSkeleton->setPositions(theta);
    mControlledSkeleton->setVelocities(zeros);
    mControlledSkeleton->setAccelerations(zeros); 
    mSkeleton->computeInverseDynamics();
    mDesiredEffort = mControlledSkeleton->getGravityForces();
    // mDesiredPosition = mExtendedJoints->mLastDesiredPosition;
    // mDesiredEffort += mControlledSkeleton->getCoriolisForces();
    // // mDesiredEffort += mControlledSkeleton->getCoriolisAndGravityForces();

    // // use quasi-estimated gravity compensation
    // int iteration = 2;
    // int dof = mControlledSkeleton->getDofs().size();
    // Eigen::VectorXd qs_estimate_link_pos(dof), theta(dof);
    // mExtendedJoints->initializeExtendedJointPosition(mActualPosition);
    // mExtendedJoints->estimateExtendedJoint(mActualPosition);
    // theta = mExtendedJoints->getExtendedJoint();
    // qs_estimate_link_pos = theta;
    // // Eigen::VectorXd zeros(mControlledSkeleton->getNumDofs());
    // // zeros.setZero();
    // for (int i = 0; i < iteration; i++)
    // {
    //   mControlledSkeleton->setPositions(qs_estimate_link_pos);
    //   mControlledSkeleton->setVelocities(Eigen::VectorXd::Zero(dof));
    //   mControlledSkeleton->setAccelerations(zeros); 
    //   mSkeleton->computeInverseDynamics();
    //   qs_estimate_link_pos = theta - mJointStiffnessMatrix.inverse()*(mControlledSkeleton->getGravityForces());
    // }
    // mControlledSkeleton->setPositions(qs_estimate_link_pos);
    // mControlledSkeleton->setVelocities(Eigen::VectorXd::Zero(dof));
    // mControlledSkeleton->setAccelerations(zeros);
    // mSkeleton->computeInverseDynamics();
    // mDesiredEffort = mControlledSkeleton->getGravityForces();

    // int iteration = 2; // number of iteration
    // int dof = mControlledSkeleton->getDofs().size();
    // mExtendedJoints->initializeExtendedJointPosition(mActualPosition);
    // mExtendedJoints->estimateExtendedJoint(mActualPosition);
    // Eigen::VectorXd qs_estimate_link_pos(dof), theta(dof);
    // theta = mExtendedJoints->getExtendedJoint();
    // qs_estimate_link_pos = theta;

    // for (int i=0; i<iteration; i++)
    // {
    //     dyn->run(qs_estimate_link_pos, Eigen::VectorXd::Zero(7));
    //     qs_estimate_link_pos = theta - mJointStiffnessMatrix.inverse()*(dyn->get_gravity());
    // }
    // dyn->run(qs_estimate_link_pos,Eigen::VectorXd::Zero(7));
    // mDesiredEffort += dyn->get_gravity();
  }

  // Restore the state of the Skeleton from JointState interfaces. These values
  // may be used by the adapters below.
  mControlledSkeleton->setPositions(mActualPosition);
  mControlledSkeleton->setVelocities(mActualVelocity);

  // std::cout<<"mDesiredEffort: "<<mDesiredEffort.transpose()<<std::endl;

  for (size_t idof = 0; idof < mAdapters.size(); ++idof) {
    // Check for SO2
    auto actualPos = mActualPosition[idof];
    auto desiredPos = mDesiredPosition[idof];

    // Rajat ToDo: Check necessity of below code
    // auto jointSpace = mControlledSpace->getJointSpace(idof);
    // auto r1Joint = std::dynamic_pointer_cast<const R1Joint>(jointSpace);
    // if (!r1Joint) {
    //   desiredPos = std::fmod(desiredPos, 2.0 * M_PI);
    //   actualPos = std::fmod(actualPos, 2.0 * M_PI);
    //   if (desiredPos - actualPos > M_PI) {
    //     desiredPos -= 2 * M_PI;
    //   } else if (desiredPos - actualPos < -M_PI) {
    //     desiredPos += 2 * M_PI;
    //   }
    // }

    // Call Adapter
    try {
      mAdapters[idof]->update(time, period, actualPos, desiredPos,
                            mActualVelocity[idof], mDesiredVelocity[idof],
                            mActualEffort[idof], mDesiredEffort[idof], idof);
    } catch (std::exception& e) {
      // Abort Command
      // Rajat ToDo
      mExecuteDefaultCommand = true;
    }
  }

  setActionFeedback(time);  // Rajat check: Is this required?
}

void JointGroupCommandControllerBase::preemptActiveGoal()
{
    RealtimeGoalHandlePtr current_active_goal(mRTActiveGoal);

    // Cancel any goal timeout
    mGoalDurationTimer.stop();

    // Cancels the currently active goal
    if (current_active_goal)
    {
      // Marks the current goal as canceled
      mRTActiveGoal.reset();
      current_active_goal->gh_.setCanceled();
    }
}

void JointGroupCommandControllerBase::commandCallback(const trajectory_msgs::JointTrajectoryPointConstPtr& msg)
{
  // Preconditions
  if (!shouldAcceptRequests())
  {
    ROS_ERROR_STREAM_NAMED(mName, "Can't accept new commands. Controller is not running.");
    return;
  }

  if (!msg)
  {
    ROS_WARN_STREAM_NAMED(mName, "Received null-pointer message, skipping.");
    return;
  }

  mCommandsBuffer.writeFromNonRT(*msg);
  preemptActiveGoal();
  mExecuteDefaultCommand = false;
}

void JointGroupCommandControllerBase::goalCallback(GoalHandle gh)
{
  std::cout<<"Joint group command controller: Recieved new goal!"<<std::endl;
  ROS_DEBUG_STREAM_NAMED(mName,"Received new action goal");
  pr_control_msgs::JointGroupCommandResult result;

  // Preconditions
  if (!shouldAcceptRequests())
  {
    result.error_string = "Can't accept new action goals. Controller is not running.";
    ROS_ERROR_STREAM_NAMED(mName, result.error_string);
    result.error_code = pr_control_msgs::JointGroupCommandResult::INVALID_GOAL;
    gh.setRejected(result);
    return;
  }

  // if (gh.getGoal()->joint_names.size() != gh.getGoal()->command.positions.size()) {
  //   result.error_string = "Size of command must match size of joint_names.";
  //   ROS_ERROR_STREAM_NAMED(mName, result.error_string);
  //   result.error_code = pr_control_msgs::JointGroupCommandResult::INVALID_GOAL;
  //   gh.setRejected(result);
  //   return;
  // }

  // Goal should specify valid controller joints (they can be ordered differently). Reject if this is not the case

  // update new command
  RealtimeGoalHandlePtr rt_goal(new RealtimeGoalHandle(gh));
  trajectory_msgs::JointTrajectoryPoint new_command = gh.getGoal()->command;
  rt_goal->preallocated_feedback_->joint_names = mJointNames;
  mCommandsBuffer.writeFromNonRT(new_command);

    // Accept new goal
  preemptActiveGoal();
  gh.setAccepted();
  mRTActiveGoal = rt_goal;
  mExecuteDefaultCommand = false;

  // Setup goal status checking timer
  mGoalHandleTimer = mNodeHandle->createTimer(mActionMonitorPeriod,
                                                    &RealtimeGoalHandle::runNonRealtime,
                                                    rt_goal);
  mGoalHandleTimer.start();

  // Setup goal timeout
  if (gh.getGoal()->command.time_from_start > ros::Duration()) {
    mGoalDurationTimer = mNodeHandle->createTimer(gh.getGoal()->command.time_from_start,
                                                    &JointGroupCommandControllerBase::timeoutCallback,
                                                    this,
                                                    true);
    mGoalDurationTimer.start();
  }
}

void JointGroupCommandControllerBase::timeoutCallback(const ros::TimerEvent& event)
{
  RealtimeGoalHandlePtr current_active_goal(mRTActiveGoal);

  // Check that timeout refers to currently active goal (if any)
  if (current_active_goal) {
    ROS_DEBUG_NAMED(mName, "Active action goal reached requested timeout.");

    // Give sub-classes option to update mDefaultCommand
    mExecuteDefaultCommand = true;

    // Marks the current goal as succeeded
    mRTActiveGoal.reset();
    current_active_goal->gh_.setSucceeded();
  }
}

void JointGroupCommandControllerBase::cancelCallback(GoalHandle gh)
{
  RealtimeGoalHandlePtr current_active_goal(mRTActiveGoal);

  // Check that cancel request refers to currently active goal
  if (current_active_goal && current_active_goal->gh_ == gh)
  {
    ROS_DEBUG_NAMED(mName, "Canceling active action goal because cancel callback recieved from actionlib.");

    // Give sub-classes option to update mDefaultCommand
    mExecuteDefaultCommand = true;

    preemptActiveGoal();
  }
}

void JointGroupCommandControllerBase::setActionFeedback(const ros::Time& time)
{
  RealtimeGoalHandlePtr current_active_goal(mRTActiveGoal);
  if (!current_active_goal)
  {
    return;
  }

  current_active_goal->preallocated_feedback_->header.stamp = time;
  current_active_goal->preallocated_feedback_->desired = current_active_goal->gh_.getGoal()->command;
  current_active_goal->preallocated_feedback_->actual.positions.clear();
  current_active_goal->preallocated_feedback_->actual.velocities.clear();
  current_active_goal->preallocated_feedback_->actual.effort.clear();
  for (const auto &dof : mControlledSkeleton->getDofs()) 
  {
      std::size_t index = mControlledSkeleton->getIndexOf(dof);
      current_active_goal->preallocated_feedback_->actual.positions.push_back(mActualPosition[index]);
      current_active_goal->preallocated_feedback_->actual.velocities.push_back(mActualVelocity[index]);
      current_active_goal->preallocated_feedback_->actual.effort.push_back(mActualEffort[index]);
  }

  current_active_goal->setFeedback( current_active_goal->preallocated_feedback_ );
}

//=============================================================================
// Default for virtual function is do nothing. DO NOT EDIT
bool JointGroupCommandControllerBase::shouldStopExecution(std::string &message) {
  return false;
}

} // namespace<|MERGE_RESOLUTION|>--- conflicted
+++ resolved
@@ -304,12 +304,7 @@
 
     // if (mDesiredPosition != mActualPosition)
     // {
-<<<<<<< HEAD
-    //   if ((mDesiredPosition - mExtendedJoints->mLastDesiredPosition).norm() > 0.01)
-    //   // if ((mDesiredPosition - mExtendedJoints->mLastDesiredPosition) != Eigen::VectorXd::Zero(mControlledSkeleton->getNumDofs()))
-=======
-      // if ((mDesiredPosition - mExtendedJoints->mLastDesiredPosition) != Eigen::VectorXd::Zero(mControlledSkeleton->getNumDofs()))
->>>>>>> 1e77b515
+    //   if ((mDesiredPosition - mExtendedJoints->mLastDesiredPosition) != Eigen::VectorXd::Zero(mControlledSkeleton->getNumDofs()))
     //   {
     //     std::cout << "Desired Position: " << mDesiredPosition.transpose() << std::endl;
     //     mExtendedJoints->mLastDesiredPosition = mDesiredPosition;
