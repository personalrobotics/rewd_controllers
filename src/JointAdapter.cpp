#include <rewd_controllers/JointAdapter.hpp>

#include <angles/angles.h>
#include <cmath>
#include <stdexcept>

namespace rewd_controllers {

//=============================================================================
JointAdapter::JointAdapter()
{
  // Do nothing.
}

//=============================================================================
JointAdapter::~JointAdapter()
{
  // Do nothing.
}

//=============================================================================
JointPositionAdapter::JointPositionAdapter(
      hardware_interface::JointHandle positionHandle,
      dart::dynamics::DegreeOfFreedom* dof)
  : mPositionHandle{positionHandle}
  , mDof{dof}
{
  // Do nothing.
}

//=============================================================================
bool JointPositionAdapter::initialize(const ros::NodeHandle& nodeHandle)
{
  return true;
}

//=============================================================================
void JointPositionAdapter::update(
  const ros::Time& /*time*/, const ros::Duration& /*period*/,
  double /*actualPosition*/, double desiredPosition,
  double /*actualVelocity*/, double /*desiredVelocity*/,
  double /*nominalEffort*/)
{
  mPositionHandle.setCommand(desiredPosition);
}

//=============================================================================
void JointPositionAdapter::reset()
{
  // Do nothing.
}

//=============================================================================
JointVelocityAdapter::JointVelocityAdapter(
      hardware_interface::JointHandle effortHandle,
      dart::dynamics::DegreeOfFreedom* dof)
  : mVelocityHandle{effortHandle}
  , mDof{dof}
{
<<<<<<< HEAD
  // Do nothing.
=======
  mUpperVelLimit = mDof->getVelocityUpperLimit();
  mLowerVelLimit = mDof->getVelocityLowerLimit();
>>>>>>> c6be169c
}

//=============================================================================
bool JointVelocityAdapter::initialize(const ros::NodeHandle& nodeHandle)
{
  return mPid.init(nodeHandle);
}

//=============================================================================
void JointVelocityAdapter::update(
    const ros::Time& /*time*/, const ros::Duration& period,
    double actualPosition, double desiredPosition,
    double actualVelocity, double desiredVelocity,
    double /*nominalEffort*/)
{
  // TODO: Handle position wrapping on SO(2) joints.
  const auto pidVelocity = mPid.computeCommand(
    desiredPosition - actualPosition,
    desiredVelocity - actualVelocity,
    period);

  if (std::isnan(desiredVelocity))
    throw std::range_error("desiredVelocity is NaN");
  if (std::isnan(pidVelocity))
    throw std::range_error("calculated pidVelocity is NaN");

  auto commandedVelocity = desiredVelocity + pidVelocity;

  if (commandedVelocity > mUpperVelLimit || commandedVelocity < mLowerVelLimit)
  {
    std::stringstream ss;
    ss << "Overall velocity [" << desiredVelocity + pidVelocity << "] is beyond the velocity"
      << " limits [" << mLowerVelLimit << ", " << mUpperVelLimit << "]" << std::endl;
    throw std::range_error(ss.str());
  }

  mVelocityHandle.setCommand(commandedVelocity);
}

//=============================================================================
void JointVelocityAdapter::reset()
{
  mPid.reset();
}

//=============================================================================
JointEffortAdapter::JointEffortAdapter(
      hardware_interface::JointHandle effortHandle,
      dart::dynamics::DegreeOfFreedom* dof)
  : mEffortHandle{effortHandle}
  , mDof{dof}
{
  // Do nothing.
}

//=============================================================================
bool JointEffortAdapter::initialize(const ros::NodeHandle& nodeHandle)
{
  return mPid.init(nodeHandle);
}

//=============================================================================
void JointEffortAdapter::update(
    const ros::Time& /*time*/, const ros::Duration& period,
    double actualPosition, double desiredPosition,
    double actualVelocity, double desiredVelocity,
    double nominalEffort)
{
  // TODO: Handle position wrapping on SO(2) joints.
  const auto pidEffort = mPid.computeCommand(
    desiredPosition - actualPosition,
    desiredVelocity - actualVelocity,
    period);
  if (std::isnan(nominalEffort))
    throw std::range_error("nominalEffort is NaN");
  if (std::isnan(pidEffort))
    throw std::range_error("calculated pidEffort is NaN");

  mEffortHandle.setCommand(nominalEffort + pidEffort);
}

//=============================================================================
void JointEffortAdapter::reset()
{
  mPid.reset();
}

} // namespace rewd_controllers<|MERGE_RESOLUTION|>--- conflicted
+++ resolved
@@ -57,12 +57,8 @@
   : mVelocityHandle{effortHandle}
   , mDof{dof}
 {
-<<<<<<< HEAD
-  // Do nothing.
-=======
   mUpperVelLimit = mDof->getVelocityUpperLimit();
   mLowerVelLimit = mDof->getVelocityLowerLimit();
->>>>>>> c6be169c
 }
 
 //=============================================================================
