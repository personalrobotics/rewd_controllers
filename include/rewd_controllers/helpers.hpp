#ifndef REWD_CONTROLLERS_HELPERS_HPP_
#define REWD_CONTROLLERS_HELPERS_HPP_
#include "JointAdapter.hpp"
#include "JointAdapterFactory.hpp"
#include <dart/dynamics/dynamics.hpp>
#include <hardware_interface/joint_command_interface.h>
#include <hardware_interface/joint_state_interface.h>
#include <hardware_interface/robot_hw.h>
#include <ros/node_handle.h>
#include <ros/ros.h>
#include <string>
#include <typeinfo>
#include <vector>

namespace rewd_controllers {

//=============================================================================
struct JointParameter {
  std::string mName;
  std::string mType;
};

//=============================================================================
class SkeletonJointStateUpdater final {
public:
  SkeletonJointStateUpdater(
      dart::dynamics::SkeletonPtr skeleton,
      hardware_interface::JointStateInterface *jointStateInterface);

  void update();

private:
  dart::dynamics::SkeletonPtr mSkeleton;
  Eigen::VectorXd mDefaultPosition;
  Eigen::VectorXd mDefaultVelocity;
  Eigen::VectorXd mDefaultEffort;
  std::vector<hardware_interface::JointStateHandle> mHandles;
};

//=============================================================================
dart::dynamics::SkeletonPtr
loadRobotFromParameter(const ros::NodeHandle &nodeHandle,
                       const std::string &nameParameter);

std::vector<JointParameter>
loadJointsFromParameter(const ros::NodeHandle &nodeHandle,
                        const std::string &jointsParameter,
                        const std::string &defaultType);

/// These constraints specify the maximum final error tolerance for each joint
/// in order for the trajectory goal to be considered successful. If this
/// constraint is violated, the goal is aborted.
///
/// Specified by the ROS parameter constraints/<joint>/goal.
std::unordered_map<std::string, double> loadGoalConstraintsFromParameter(
    const ros::NodeHandle &nodeHandle,
    const std::vector<JointParameter> &jointParameters);

<<<<<<< HEAD
/// These constraints specify the error tolerance for each joint at any point
/// during execution for the trajectory goal to be considered successful. If
/// this constraint is violated, the goal is aborted.
///
/// Specified by the ROS parameter constraints/<joint>/trajectory.
std::unordered_map<std::string, double> loadTrajectoryConstraintsFromParameter(
  const ros::NodeHandle& nodeHandle,
  const std::vector<JointParameter>& jointParameters);

dart::dynamics::MetaSkeletonPtr getControlledMetaSkeleton(
  const dart::dynamics::SkeletonPtr& skeleton,
  const std::vector<JointParameter>& parameters,
  const std::string& name);
=======
dart::dynamics::MetaSkeletonPtr
getControlledMetaSkeleton(const dart::dynamics::SkeletonPtr &skeleton,
                          const std::vector<JointParameter> &parameters,
                          const std::string &name);
>>>>>>> 1cfed4da

ros::NodeHandle
createDefaultAdapterNodeHandle(const ros::NodeHandle &parentNodeHandle,
                               const dart::dynamics::DegreeOfFreedom *dof);

} // namespace rewd_controllers

#endif // ifndef REWD_CONTROLLERS_HELPERS_HPP_<|MERGE_RESOLUTION|>--- conflicted
+++ resolved
@@ -56,7 +56,6 @@
     const ros::NodeHandle &nodeHandle,
     const std::vector<JointParameter> &jointParameters);
 
-<<<<<<< HEAD
 /// These constraints specify the error tolerance for each joint at any point
 /// during execution for the trajectory goal to be considered successful. If
 /// this constraint is violated, the goal is aborted.
@@ -66,16 +65,10 @@
   const ros::NodeHandle& nodeHandle,
   const std::vector<JointParameter>& jointParameters);
 
-dart::dynamics::MetaSkeletonPtr getControlledMetaSkeleton(
-  const dart::dynamics::SkeletonPtr& skeleton,
-  const std::vector<JointParameter>& parameters,
-  const std::string& name);
-=======
-dart::dynamics::MetaSkeletonPtr
+\dart::dynamics::MetaSkeletonPtr
 getControlledMetaSkeleton(const dart::dynamics::SkeletonPtr &skeleton,
                           const std::vector<JointParameter> &parameters,
                           const std::string &name);
->>>>>>> 1cfed4da
 
 ros::NodeHandle
 createDefaultAdapterNodeHandle(const ros::NodeHandle &parentNodeHandle,
