--- conflicted
+++ resolved
@@ -166,17 +166,12 @@
   mJointStiffnessMatrix.setZero();
   Eigen::VectorXd joint_stiffness_vec(6);
   // joint_stiffness_vec << 3000,3000,3000,3000,2000,2000,2000;
-<<<<<<< HEAD
   
 
   joint_stiffness_vec << 8000,8000,8000,7000,7000,7000;
   // Used by Rishabh
   // joint_stiffness_vec << 7000, 7000, 7000, 5000, 5000, 7000;
 
-
-=======
-  joint_stiffness_vec << 7000, 7000, 7000, 7000, 5000, 5000, 7000;
->>>>>>> 1e77b515
   // joint_stiffness_vec << 100,100,100,100,80,80,80;
   mJointStiffnessMatrix.diagonal() = joint_stiffness_vec;
 
@@ -184,15 +179,11 @@
   mRotorInertiaMatrix.setZero();
   Eigen::VectorXd rotor_inertia_vec(6);
   // joint_stiffness_vec << 3000,3000,3000,3000,2000,2000,2000;
-<<<<<<< HEAD
   
   rotor_inertia_vec << 0.4, 0.4, 0.4, 0.2, 0.2, 0.2;
   // Used by Rishabh
   // rotor_inertia_vec << 0.3, 0.3, 0.3, 0.18, 0.18, 0.2;
   
-=======
-  rotor_inertia_vec << 0.3, 0.3, 0.3, 0.3, 0.18, 0.18, 0.2;
->>>>>>> 1e77b515
   mRotorInertiaMatrix.diagonal() = rotor_inertia_vec;
 
   mCount = 0; 
@@ -231,10 +222,6 @@
   // std::cout << "Joint: " << dof << " Desired Position: " << desiredPosition << std::endl;
   // if (std::abs(desiredPosition - mLastDesiredPosition) > 0.000001 && actualPosition != desiredPosition) {
   if (desiredPosition != mLastDesiredPosition && actualPosition != desiredPosition){
-<<<<<<< HEAD
-    std::cout << "This part is executed!" << std::endl;
-=======
->>>>>>> 1e77b515
     mLastDesiredPosition = desiredPosition;
     // mExtendedJoints->initializeExtendedJointPosition(desiredPosition, dof);
     mExtendedJoints->estimateExtendedJoint(desiredPosition, dof);
