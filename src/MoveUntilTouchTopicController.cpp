#include <rewd_controllers/MoveUntilTouchTopicController.hpp>

#include <functional>
#include <pluginlib/class_list_macros.h>

namespace rewd_controllers {
//=============================================================================
MoveUntilTouchTopicController::MoveUntilTouchTopicController()
  : MultiInterfaceController{true} // allow_optional_interfaces
  , JointTrajectoryControllerBase{}
  , mTaringCompleted{false}
  , mForceThreshold{0.0}
  , mTorqueThreshold{0.0}
{
  // Do nothing.
}

//=============================================================================
MoveUntilTouchTopicController::~MoveUntilTouchTopicController()
{
  // Do nothing.
}

//=============================================================================
bool MoveUntilTouchTopicController::init(
    hardware_interface::RobotHW* robot, ros::NodeHandle& nh)
{
  // check that doubles are lock-free atomics
  if (!mForceThreshold.is_lock_free())
  {
    ROS_ERROR(
        "Double atomics not lock-free on this system. Cannot guarantee "
        "realtime safety.");
    return false;
  }

  // load name of force/torque sensor handle from paramter
  std::string ft_wrench_name;
  if (!nh.getParam("forcetorque_wrench_name", ft_wrench_name))
  {
    ROS_ERROR("Failed to load 'forcetorque_wrench_name' parameter.");
    return false;
  }
  // load name of force/torque tare handle from paramter
  std::string ft_tare_name;
  if (!nh.getParam("forcetorque_tare_name", ft_tare_name))
  {
    ROS_ERROR("Failed to load 'forcetorque_tare_name' parameter.");
    return false;
  }

  // load force/torque saturation limits from parameter
  if (!nh.getParam("sensor_force_limit", mForceLimit))
  {
    ROS_ERROR("Failed to load 'sensor_force_limit' paramter.");
    return false;
  }
  if (!nh.getParam("sensor_torque_limit", mTorqueLimit))
  {
    ROS_ERROR("Failed to load 'sensor_torque_limit' paramter.");
    return false;
  }
  if (mForceLimit < 0)
  {
    ROS_ERROR("sensor_force_limit must be positive or zero");
    return false;
  }
  if (mTorqueLimit < 0)
  {
    ROS_ERROR("sensor_torque_limit must be positive or zero");
    return false;
  }

  // subscribe to sensor data
  mForceTorqueDataSub = nh.subscribe(
      ft_wrench_name,
      1,
      &MoveUntilTouchTopicController::forceTorqueDataCallback,
      this);

  // action client to kick off taring
  mTareActionClient = std::unique_ptr<TareActionClient>(
      new TareActionClient(nh, ft_tare_name));

  // start action server
  mFTThresholdActionServer.reset(
      new actionlib::ActionServer<SetFTThresholdAction>{
          nh,
          "set_forcetorque_threshold",
          std::bind(
              &MoveUntilTouchTopicController::setForceTorqueThreshold,
              this,
              std::placeholders::_1),
          false});
  mFTThresholdActionServer->start();

  // initialize base trajectory controller
  return initController(robot, nh);
}

//=============================================================================
void MoveUntilTouchTopicController::forceTorqueDataCallback(
    const geometry_msgs::WrenchStamped& msg)
{
  std::lock_guard<std::mutex> lock(mForceTorqueDataMutex);
  mForce.x() = msg.wrench.force.x;
  mForce.y() = msg.wrench.force.y;
  mForce.z() = msg.wrench.force.z;
  mTorque.x() = msg.wrench.torque.x;
  mTorque.y() = msg.wrench.torque.y;
  mTorque.z() = msg.wrench.torque.z;
  mTimeOfLastSensorDataReceived = std::chrono::steady_clock::now();
}

//=============================================================================
void MoveUntilTouchTopicController::taringTransitionCallback(
    const TareActionClient::GoalHandle& goalHandle)
{
  if (goalHandle.getResult() && goalHandle.getResult()->success)
  {
    ROS_INFO("Taring completed!");
    mTimeOfLastSensorDataReceived = std::chrono::steady_clock::now();
    mTaringCompleted.store(true);
  }
}

//=============================================================================
void MoveUntilTouchTopicController::starting(const ros::Time& time)
{
  // start asynchronous tare request
  ROS_INFO("Starting Taring");
  pr_control_msgs::TriggerGoal goal;
  mTareGoalHandle = mTareActionClient->sendGoal(
      goal,
      boost::bind(
          &MoveUntilTouchTopicController::taringTransitionCallback, this, _1));

  // start base trajectory controller
  startController(time);
}

//=============================================================================
void MoveUntilTouchTopicController::stopping(const ros::Time& time)
{
  // stop base trajectory controller
  stopController(time);
}

//=============================================================================
void MoveUntilTouchTopicController::update(
    const ros::Time& time, const ros::Duration& period)
{
  if (mTaringCompleted.load()
      && (std::chrono::steady_clock::now() - mTimeOfLastSensorDataReceived > MAX_DELAY))
  {
    throw std::runtime_error("Lost connection to F/T sensor!");
  }

  // update base trajectory controller
  updateStep(time, period);
}

//=============================================================================
bool MoveUntilTouchTopicController::shouldAcceptRequests()
{
  return isRunning();
}

//=============================================================================
bool MoveUntilTouchTopicController::shouldStopExecution(std::string& message)
{
  // inelegent to just terminate any running trajectory,
  // but we must guarantee taring completes before starting
  if (!mTaringCompleted.load())
  {
    ROS_WARN("taring not yet completed!");
    return true;
  }

  double forceThreshold = mForceThreshold.load();
  double torqueThreshold = mTorqueThreshold.load();

  std::lock_guard<std::mutex> lock(mForceTorqueDataMutex);
  bool forceThresholdExceeded = mForce.norm() >= forceThreshold;
  bool torqueThresholdExceeded = mTorque.norm() >= torqueThreshold;

<<<<<<< HEAD
  if (forceThresholdExceeded)
  {
    std::stringstream messageStream;
    messageStream << "Force Threshold exceeded!   Threshold: " << forceThreshold
                  << "   Force: " << mForce.x() << ", " << mForce.y() << ", "
                  << mForce.z();
=======
  if (forceThresholdExceeded) {
    std::stringstream messageStream;
    messageStream << "Force Threshold exceeded!   Threshold: "
    << forceThreshold << "   Force: " << mForce.x()
    << ", " << mForce.y() << ", " << mForce.z();
>>>>>>> 12a4109a
    message = messageStream.str();
    ROS_WARN(message.c_str());
  }
  if (torqueThresholdExceeded)
  {
    std::stringstream messageStream;
    messageStream << "Torque Threshold exceeded!   Threshold: "
<<<<<<< HEAD
                  << torqueThreshold << "   Torque: " << mTorque.x() << ", "
                  << mTorque.y() << ", " << mTorque.z();
=======
    << torqueThreshold << "   Torque: " << mTorque.x()
    << ", " << mTorque.y() << ", " << mTorque.z();
>>>>>>> 12a4109a
    message = messageStream.str();
    ROS_WARN(message.c_str());
  }

  return forceThresholdExceeded || torqueThresholdExceeded;
}

//=============================================================================
void MoveUntilTouchTopicController::setForceTorqueThreshold(
    FTThresholdGoalHandle gh)
{
  const auto goal = gh.getGoal();
  ROS_INFO_STREAM(
      "Setting thresholds: force = " << goal->force_threshold << ", torque = "
                                     << goal->torque_threshold);
  FTThresholdResult result;
  result.success = true;
  if (!isRunning())
  {
    result.success = false;
    result.message = "Controller not started.";
    gh.setAccepted();
    gh.setAborted(result);
    return;
  }
  // check initial taring is complete
  // NOTE: this is a hacky way to hopefully force the user to wait until taring
  // completes before using the controller, without overriding the ActionServer
  // goal accept/reject logic in JointTrajectoryControllerBase.
  else if (!mTaringCompleted.load())
  {
    result.success = false;
    result.message
        = "Must wait until initial taring of force/torque sensor is complete "
          "before setting thresholds or sending trajectories.";
    gh.setAccepted();
    gh.setAborted(result);
    return;
  }
  // check threshold validity
  else if (goal->force_threshold > mForceLimit)
  {
    result.success = false;
    result.message = "Force threshold exceeds maximum sensor value.";
  }
  else if (goal->force_threshold < 0.0)
  {
    result.success = false;
    result.message = "Force threshold must be positive or zero.";
  }
  else if (goal->torque_threshold > mTorqueLimit)
  {
    result.success = false;
    result.message = "Torque threshold exceeds maximum sensor value.";
  }
  else if (goal->torque_threshold < 0.0)
  {
    result.success = false;
    result.message = "Torque threshold must be positive or zero.";
  }

  if (!result.success)
  {
    ROS_WARN_STREAM("MoveUntilTouchTopicController: " << result.message);
    gh.setRejected(result);
  }
  else
  {
    gh.setAccepted();
    mForceThreshold.store(goal->force_threshold);
    mTorqueThreshold.store(goal->torque_threshold);
    gh.setSucceeded(result);
  }
}
} // namespace rewd_controllers

//=============================================================================
PLUGINLIB_EXPORT_CLASS(
    rewd_controllers::MoveUntilTouchTopicController,
    controller_interface::ControllerBase)<|MERGE_RESOLUTION|>--- conflicted
+++ resolved
@@ -184,34 +184,24 @@
   bool forceThresholdExceeded = mForce.norm() >= forceThreshold;
   bool torqueThresholdExceeded = mTorque.norm() >= torqueThreshold;
 
-<<<<<<< HEAD
   if (forceThresholdExceeded)
   {
     std::stringstream messageStream;
     messageStream << "Force Threshold exceeded!   Threshold: " << forceThreshold
                   << "   Force: " << mForce.x() << ", " << mForce.y() << ", "
                   << mForce.z();
-=======
-  if (forceThresholdExceeded) {
-    std::stringstream messageStream;
-    messageStream << "Force Threshold exceeded!   Threshold: "
-    << forceThreshold << "   Force: " << mForce.x()
-    << ", " << mForce.y() << ", " << mForce.z();
->>>>>>> 12a4109a
+
     message = messageStream.str();
     ROS_WARN(message.c_str());
   }
+
   if (torqueThresholdExceeded)
   {
     std::stringstream messageStream;
     messageStream << "Torque Threshold exceeded!   Threshold: "
-<<<<<<< HEAD
                   << torqueThreshold << "   Torque: " << mTorque.x() << ", "
                   << mTorque.y() << ", " << mTorque.z();
-=======
-    << torqueThreshold << "   Torque: " << mTorque.x()
-    << ", " << mTorque.y() << ", " << mTorque.z();
->>>>>>> 12a4109a
+
     message = messageStream.str();
     ROS_WARN(message.c_str());
   }
